import * as React from "react";
import Box from "@mui/material/Box";
import Button from "@mui/material/Button";
import CssBaseline from "@mui/material/CssBaseline";
import Divider from "@mui/material/Divider";
import FormLabel from "@mui/material/FormLabel";
import FormControl from "@mui/material/FormControl";
import Link from "@mui/material/Link";
import TextField from "@mui/material/TextField";
import Typography from "@mui/material/Typography";
import Stack from "@mui/material/Stack";
import Card from "@mui/material/Card";
import { Link as RouterLink, useNavigate } from "react-router-dom";
import { useContext, useState, useEffect } from "react";
import { AlertContext } from "../../Context/AlertContext";
import {
  createUserWithEmailAndPassword,
  sendEmailVerification,
  GoogleAuthProvider,
  signInWithPopup,
} from "firebase/auth";
import { app, auth } from "../../environments/firebaseConfig";
import { FormHelperText } from "@mui/material";
import { doc, getFirestore, setDoc } from "firebase/firestore";
import { GoogleIcon } from "../custom-icons/GoogleIcon";

export default function SignUpForm(props: { disableCustomTheme?: boolean }) {
  const [emailError, setEmailError] = React.useState(false);
  const [passwordError, setPasswordError] = React.useState(false);
  const [passwordConfError, setPasswordConfError] = React.useState(false);
  const [usernameError, setUsernameError] = React.useState(false);
  const navigate = useNavigate();
  const { showAlert } = useContext(AlertContext);
  const [isSubmitting, setIsSubmitting] = useState(false);

  const [inputs, setInputs] = useState({
    username: "",
    email: "",
    password: "",
    confirm: "",
    bio: "",
    gender: "",
    sexualOrientation: "",
    edu: "",
    drinking: "",
    smoking: "",
    dob: "",
    photos: ["", "", "", "", ""],
  });

  // Prevent body scrolling when component mounts
  useEffect(() => {
    document.body.style.overflow = 'hidden';
    document.documentElement.style.overflow = 'hidden';
    
    return () => {
      document.body.style.overflow = '';
      document.documentElement.style.overflow = '';
    };
  }, []);

  const handleNameChange = (e: any) => {
    setInputs((prevState) => ({
      ...prevState,
      [e.target.name]: e.target.value,
    }));
    if (!e.target.validity.valid || e.target.value.length < 2) {
      setUsernameError(true);
    } else {
      setUsernameError(false);
    }
  };

  const handleEmailChange = (e: any) => {
    setInputs((prevState) => ({
      ...prevState,
      [e.target.name]: e.target.value,
    }));
    const emailPattern = /^[^\s@]+@[^\s@]+\.[^\s@]+$/;
    if (e.target.validity.valid && emailPattern.test(e.target.value)) {
      setEmailError(false);
    } else {
      setEmailError(true);
    }
  };

  const handlePasswordChange = (e: any) => {
    setInputs((prevState) => ({
      ...prevState,
      [e.target.name]: e.target.value,
    }));
    if (!e.target.validity.valid || e.target.value.length < 10) {
      setPasswordError(true);
    } else {
      setPasswordError(false);
    }
  };

  const handlePasswordConfChange = (e: any) => {
    setInputs((prevState) => ({
      ...prevState,
      [e.target.name]: e.target.value,
    }));
    if (!e.target.validity.valid || e.target.value.length < 10) {
      setPasswordConfError(true);
    } else {
      setPasswordConfError(false);
    }
  };

  const handleGoogleSignUp = async () => {
    const provider = new GoogleAuthProvider();
    setIsSubmitting(true);
    try {
      const result = await signInWithPopup(auth, provider);
      const user = result.user;

<<<<<<< HEAD
      // Add subscription fields to Google user data
=======
>>>>>>> 72dec0fc
      const userData = {
        username: user.displayName || "",
        email: user.email || "",
        bio: "",
        gender: "",
        sexualOrientation: "",
        edu: "",
        drinking: "",
        smoking: "",
        dob: "",
        photos: ["", "", "", "", ""],
        subscriptionType: 'free', // Default to free
        dailyUsage: {
          date: new Date().toISOString().split('T')[0], // Today's date
          viewCount: 0
        }
      };

      const userCredentials = {
        user: {
          uid: user.uid,
          email: user.email,
          emailVerified: user.emailVerified,
          isAnonymous: user.isAnonymous,
          providerData: user.providerData,
        },
      };

      const db = getFirestore(app);
      const docRef = doc(db, "users", user.uid);
      await setDoc(docRef, userData);

      localStorage.setItem("USER_CREDENTIALS", JSON.stringify(userCredentials));
      localStorage.setItem("PROFILE_INFO", JSON.stringify(userData));

      showAlert("Success", "You have successfully signed up with Google!");
      navigate("/");
    } catch (error) {
      if (
        error instanceof Error &&
        (error as any).code === "auth/popup-closed-by-user"
      ) {
        showAlert("Info", "Google sign-up was canceled.");
      } else {
        const errorMessage =
          error instanceof Error ? error.message : "An unknown error occurred.";
        showAlert("Error", errorMessage);
      }
    } finally {
      setIsSubmitting(false);
    }
  };

  const handleSubmit = async (e: any) => {
    e.preventDefault();
    setIsSubmitting(true);
    try {
      if (inputs.password !== inputs.confirm) {
        showAlert(
          "Error",
          "The passwords you entered do not match. Please make sure both fields have the same password."
        );
        return;
      } else if (!inputs.email || !inputs.username || !inputs.password) {
        showAlert("Error", "Please fill out all of the fields.");
        return;
      }

      await createUserWithEmailAndPassword(auth, inputs.email, inputs.password)
        .then(async (userCredential) => {
          await sendEmailVerification(userCredential.user);
          const { password, confirm, ...userData } = inputs;

<<<<<<< HEAD
          // Add subscription fields to userData
          const userDataWithSubscription = {
            ...userData,
            subscriptionType: 'free', // Default to free
            dailyUsage: {
              date: new Date().toISOString().split('T')[0], // Today's date
              viewCount: 0
            }
          };

=======
>>>>>>> 72dec0fc
          const userCredentials = {
            user: {
              uid: userCredential.user.uid,
              email: userCredential.user.email,
              emailVerified: userCredential.user.emailVerified,
              isAnonymous: userCredential.user.isAnonymous,
              providerData: userCredential.user.providerData,
            },
          };

          localStorage.setItem(
            "USER_CREDENTIALS",
            JSON.stringify(userCredentials)
          );
          localStorage.setItem("PROFILE_INFO", JSON.stringify(userDataWithSubscription));

          showAlert(
            "Info",
            "A verification link has been sent to your email for verification."
          );

          const db = getFirestore(app);
          const docRef = doc(db, "users", userCredential.user.uid);
          await setDoc(docRef, userDataWithSubscription);
        })
        .then(() => {
          navigate("/Login");
        })
        .catch((error) => {
          const errorMessage = error.message;
          showAlert("Error", errorMessage);
        });
    } finally {
      setIsSubmitting(false);
    }
  };

  return (
    <>
      <CssBaseline enableColorScheme />
      <Stack 
        className="authFormContainer"
        sx={{
          position: 'fixed',
          top: 0,
          left: 0,
          right: 0,
          bottom: 0,
          zIndex: 1000,
          minHeight: '100vh',
          height: '100vh',
          display: 'flex',
          alignItems: 'center',
          justifyContent: 'center',
          overflow: 'auto',
          padding: { xs: 1, sm: 4 },
        }}
      >
        <Card 
          variant="outlined"
          sx={{
            display: "flex",
            flexDirection: "column",
            width: { xs: "95%", sm: "90%" },
            maxWidth: "500px",
            padding: { xs: 1.5, sm: 3 },
            gap: { xs: 1, sm: 2 },
            marginLeft: "auto",
            marginRight: "auto",
            boxShadow: "hsla(220, 30%, 5%, 0.05) 0px 5px 15px 0px, hsla(220, 25%, 10%, 0.05) 0px 15px 35px -5px"
          }}
        >
          <Typography
            component="h1"
            variant="h5"
            align="left"
            sx={{ 
              width: "100%", 
              fontSize: { xs: "1.25rem", sm: "2rem" },
              mb: { xs: 0.5, sm: 1 }
            }}>
            Sign up
          </Typography>
          <Box
            component="form"
            onSubmit={handleSubmit}
            noValidate
            sx={{
              display: "flex",
              flexDirection: "column",
              gap: { xs: 1, sm: 2 },
            }}>
            <FormControl required sx={{ textAlign: "left" }}>
              <FormLabel
                htmlFor="username"
                sx={{ fontSize: { xs: "0.8rem", sm: "1.1rem" } }}>
                Username
              </FormLabel>
              <TextField
                size="small"
                error={usernameError}
                id="username"
                type="text"
                name="username"
                placeholder="Username"
                autoFocus
                value={inputs.username}
                fullWidth
                variant="outlined"
                onChange={handleNameChange}
                color={usernameError ? "error" : "primary"}
                sx={{
                  "& input": { 
                    fontSize: { xs: "0.9rem", sm: "1.1rem" }, 
                    py: { xs: 1, sm: 1.5 }
                  },
                  "& input::placeholder": { fontSize: { xs: "0.9rem", sm: "1rem" } },
                }}
              />
              {usernameError && (
                <FormHelperText error sx={{ fontSize: { xs: "0.7rem", sm: "0.75rem" } }}>
                  Username must be greater than 2 characters.
                </FormHelperText>
              )}
            </FormControl>
            
            <FormControl required sx={{ textAlign: "left" }}>
              <FormLabel
                htmlFor="email"
                sx={{ fontSize: { xs: "0.8rem", sm: "1.1rem" } }}>
                Email
              </FormLabel>
              <TextField
                size="small"
                error={emailError}
                id="email"
                type="email"
                name="email"
                placeholder="your@email.com"
                autoComplete="email"
                value={inputs.email}
                fullWidth
                variant="outlined"
                onChange={handleEmailChange}
                color={emailError ? "error" : "primary"}
                sx={{
                  "& input": { 
                    fontSize: { xs: "0.9rem", sm: "1.1rem" }, 
                    py: { xs: 1, sm: 1.5 }
                  },
                  "& input::placeholder": { fontSize: { xs: "0.9rem", sm: "1rem" } },
                }}
              />
              {emailError && (
                <FormHelperText error sx={{ fontSize: { xs: "0.7rem", sm: "0.75rem" } }}>
                  Please enter a valid email.
                </FormHelperText>
              )}
            </FormControl>
            
            <FormControl required sx={{ textAlign: "left" }}>
              <FormLabel
                htmlFor="password"
                sx={{ fontSize: { xs: "0.8rem", sm: "1.1rem" } }}>
                Password
              </FormLabel>
              <TextField
                size="small"
                error={passwordError}
                name="password"
                placeholder="Enter your password"
                type="password"
                id="password"
                autoComplete="current-password"
                fullWidth
                value={inputs.password}
                onChange={handlePasswordChange}
                variant="outlined"
                color={passwordError ? "error" : "primary"}
                sx={{
                  "& input": { 
                    fontSize: { xs: "0.9rem", sm: "1.1rem" }, 
                    py: { xs: 1, sm: 1.5 }
                  },
                  "& input::placeholder": { fontSize: { xs: "0.9rem", sm: "1rem" } },
                }}
              />
              {passwordError && (
                <FormHelperText error sx={{ fontSize: { xs: "0.7rem", sm: "0.75rem" } }}>
                  Please enter a password of 10 characters or more.
                </FormHelperText>
              )}
            </FormControl>
            
            <FormControl required sx={{ textAlign: "left" }}>
              <FormLabel
                htmlFor="confirm"
                sx={{ fontSize: { xs: "0.8rem", sm: "1.1rem" } }}>
                Confirm Password
              </FormLabel>
              <TextField
                size="small"
                error={passwordConfError}
                name="confirm"
                placeholder="Confirm your password"
                type="password"
                id="confirm"
                value={inputs.confirm}
                fullWidth
                onChange={handlePasswordConfChange}
                variant="outlined"
                color={passwordConfError ? "error" : "primary"}
                sx={{
                  "& input": { 
                    fontSize: { xs: "0.9rem", sm: "1.1rem" }, 
                    py: { xs: 1, sm: 1.5 }
                  },
                  "& input::placeholder": { fontSize: { xs: "0.9rem", sm: "1rem" } },
                }}
              />
              {passwordConfError && (
                <FormHelperText error sx={{ fontSize: { xs: "0.7rem", sm: "0.75rem" } }}>
                  Please enter a password of 10 characters or more.
                </FormHelperText>
              )}
            </FormControl>
            
            <Button
              type="submit"
              fullWidth
              disabled={isSubmitting}
              variant="contained"
              data-testid="email-signup-button"
              sx={{
                fontSize: { xs: "0.9rem", sm: "1.1rem" },
                py: { xs: 1.2, sm: 2 },
                mt: { xs: 0.5, sm: 1 }
              }}>
              {isSubmitting ? 'Creating Account...' : 'Sign up'}
            </Button>
          </Box>
          
          <Divider sx={{ my: { xs: 1.5, sm: 2 } }}>or</Divider>
          
          <Button
            fullWidth
            variant="outlined"
            onClick={handleGoogleSignUp}
            startIcon={<GoogleIcon />}
            disabled={isSubmitting}
            data-testid="google-signup-button"
            sx={{
              fontSize: { xs: "0.9rem", sm: "1.1rem" },
              py: { xs: 1.2, sm: 2 },
            }}>
            Sign up with Google
          </Button>
          
          <Divider sx={{ my: { xs: 1.5, sm: 2 } }}>or</Divider>
          
          <Typography sx={{ textAlign: "center" }}>
            Already have an account?{" "}
            <Link
              component={RouterLink}
              to="/Login"
              variant="body2"
              sx={{ 
                fontSize: { xs: "0.9rem", sm: "1.1rem" },
                fontWeight: 600
              }}>
              Sign in
            </Link>
          </Typography>
        </Card>
      </Stack>
    </>
  );
}<|MERGE_RESOLUTION|>--- conflicted
+++ resolved
@@ -114,11 +114,7 @@
     try {
       const result = await signInWithPopup(auth, provider);
       const user = result.user;
-
-<<<<<<< HEAD
-      // Add subscription fields to Google user data
-=======
->>>>>>> 72dec0fc
+      
       const userData = {
         username: user.displayName || "",
         email: user.email || "",
@@ -192,7 +188,6 @@
           await sendEmailVerification(userCredential.user);
           const { password, confirm, ...userData } = inputs;
 
-<<<<<<< HEAD
           // Add subscription fields to userData
           const userDataWithSubscription = {
             ...userData,
@@ -203,8 +198,7 @@
             }
           };
 
-=======
->>>>>>> 72dec0fc
+
           const userCredentials = {
             user: {
               uid: userCredential.user.uid,
