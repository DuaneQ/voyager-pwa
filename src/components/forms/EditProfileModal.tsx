import React, { useContext, useState, useEffect } from "react";
import {
  Box,
  Button,
  Card,
  FormControl,
  MenuItem,
  Modal,
  TextField,
} from "@mui/material";
import {
  EDUCATION_OPTIONS,
  FREQUENCY,
  GENDER_OPTIONS,
  SEXUAL_ORIENTATION_OPTIONS,
  STATUS_OPTIONS,
} from "../shared-strings/constants";
import usePostUserProfileToDb from "../../hooks/usePostUserProfileToDb";
import usePostUserProfileToStorage from "../../hooks/usePostUserProfileToStorage";
import { UserProfileContext } from "../../Context/UserProfileContext";
import { isUserOver18 } from "../utilities/DateChecker";
import { AlertContext } from "../../Context/AlertContext";

export const EditProfileModal = (props: any) => {
  const { setUserDbData } = usePostUserProfileToDb();
  const { setUserStorageData } = usePostUserProfileToStorage();
  const { userProfile, updateUserProfile } = useContext(UserProfileContext);
  const { showAlert } = useContext(AlertContext);
  const [isSubmitting, setIsSubmitting] = useState(false);

  // Responsive modal style
  const style = {
    position: "fixed" as const,
    top: "50%",
    left: "50%",
    transform: "translate(-50%, -50%)",
    width: { xs: "70vw", sm: 300 },
    maxWidth: "80vw",
    maxHeight: "80vh",
    bgcolor: "background.paper",
    border: "2px solid #000",
    boxShadow: 24,
    p: { xs: 1, sm: 2 },
    overflowY: "auto",
  };

  const [formData, setFormData] = useState({
    bio: "",
    dob: "",
    gender: "",
    sexualOrientation: "",
    edu: "",
    drinking: "",
    smoking: "",
    status: "",
  });

  // Sync form data when userProfile changes or modal opens
  useEffect(() => {
    if (userProfile && props.show) {
      setFormData({
        bio: userProfile.bio || "",
        dob: userProfile.dob || "",
        gender: userProfile.gender || "",
<<<<<<< HEAD
        sexualOrientation: userProfile.sexualOrientation || userProfile.sexualOrientation || "",
=======
        sexualOrientation: userProfile.sexualOrientation || userProfile.sexo || "",
>>>>>>> 72dec0fc
        edu: userProfile.edu || "",
        drinking: userProfile.drinking || "",
        smoking: userProfile.smoking || "",
        status: userProfile.status || "",
      });
    }
  }, [userProfile, props.show]);

  const handleChange = (e: React.ChangeEvent<HTMLInputElement>) => {
    const { name, value } = e.target;
    setFormData({ ...formData, [name]: value });
  };

  const handleSubmit = async (e: any) => {
    e.preventDefault();
    setIsSubmitting(true);
    
    // Convert date string to Date object for validation
    const dobDate = new Date(formData.dob);
    if (!isUserOver18(dobDate)) {
      showAlert("error", "You must be over 18 years old or older.");
      setIsSubmitting(false);
      return;
    }
    
    try {
      // Ensure we're using the correct field names when saving
      const updatedProfile = {
        ...userProfile,
        bio: formData.bio,
        dob: formData.dob,
        gender: formData.gender,
        sexualOrientation: formData.sexualOrientation,
        edu: formData.edu,
        drinking: formData.drinking,
        smoking: formData.smoking,
        status: formData.status,
      };
      
      setUserStorageData(updatedProfile);
      setUserDbData(updatedProfile);
      updateUserProfile(updatedProfile);
      props.close();
    } catch (error) {
      showAlert("error", "Failed to update profile. Please try again.");
    } finally {
      setIsSubmitting(false);
    }
  };

  return (
    <Modal open={props.show} onClose={props.close}>
      <Box sx={style}>
        <Card
          variant="outlined"
          sx={{
            display: "flex",
            flexDirection: "column",
            gap: 2,
            p: 0,
            width: "100%",
            boxShadow: "none",
          }}>
          <form
            style={{ display: "flex", flexDirection: "column", gap: "16px" }}
            onSubmit={handleSubmit}
            noValidate>
            <Box sx={{ textAlign: "center", mb: 2 }}>
              <h2>Edit Profile</h2>
            </Box>
            <FormControl>
              <TextField
                id="bio"
                label="User Bio"
                multiline
                autoFocus
                rows={4}
                value={formData.bio}
                name="bio"
                onChange={handleChange}
                placeholder="Tell us about yourself"
              />
            </FormControl>
            <FormControl required>
              <TextField
                label="*Date of birth"
                type="date"
                id="dob"
                name="dob"
                value={formData.dob}
                placeholder="YYYY-MM-DD"
                InputLabelProps={{
                  shrink: true,
                }}
                onChange={handleChange}
              />
            </FormControl>
            <FormControl>
              <TextField
                id="status"
                value={formData.status}
                select
                required
                fullWidth
                name="status"
                label="Status"
                onChange={handleChange}>
                {STATUS_OPTIONS.map((option, index) => (
                  <MenuItem key={index} value={option.toLowerCase()}>
                    {option}
                  </MenuItem>
                ))}
              </TextField>
            </FormControl>
            <FormControl>
              <TextField
                id="gender"
                value={formData.gender}
                select
                required
                fullWidth
                name="gender"
                label="Gender"
                onChange={handleChange}>
                {GENDER_OPTIONS.map((option, index) => (
                  <MenuItem key={index} value={option}>
                    {option}
                  </MenuItem>
                ))}
              </TextField>
            </FormControl>
            <FormControl>
              <TextField
                id="sexualOrientation"
                value={formData.sexualOrientation}
                required
                select
                fullWidth
                name="sexualOrientation"
                label="Sexual Orientation"
                onChange={handleChange}>
                {SEXUAL_ORIENTATION_OPTIONS.map((option, index) => (
                  <MenuItem key={index} value={option.toLowerCase()}>
                    {option}
                  </MenuItem>
                ))}
              </TextField>
            </FormControl>
            <FormControl>
              <TextField
                id="edu"
                value={formData.edu}
                select
                required
                label="Education"
                name="edu"
                onChange={handleChange}>
                {EDUCATION_OPTIONS.map((option, index) => (
                  <MenuItem key={index} value={option}>
                    {option}
                  </MenuItem>
                ))}
              </TextField>
            </FormControl>
            <FormControl>
              <TextField
                id="drinking"
                select
                required
                value={formData.drinking}
                label="Drinking"
                name="drinking"
                onChange={handleChange}>
                {FREQUENCY.map((option, index) => (
                  <MenuItem key={index} value={option}>
                    {option}
                  </MenuItem>
                ))}
              </TextField>
            </FormControl>
            <FormControl>
              <TextField
                id="smoking"
                select
                required
                value={formData.smoking}
                label="Smoking"
                name="smoking"
                onChange={handleChange}>
                {FREQUENCY.map((option, index) => (
                  <MenuItem key={index} value={option}>
                    {option}
                  </MenuItem>
                ))}
              </TextField>
            </FormControl>
            <Box
              sx={{
                display: "flex",
                justifyContent: "space-between",
                gap: 2,
              }}>
              <Button
                type="button"
                fullWidth
                disabled={isSubmitting}
                variant="contained"
                onClick={props.close}>
                Cancel
              </Button>
              <Button
                type="submit"
                fullWidth
                disabled={isSubmitting}
                variant="contained">
                Save
              </Button>
            </Box>
          </form>
        </Card>
      </Box>
    </Modal>
  );
};<|MERGE_RESOLUTION|>--- conflicted
+++ resolved
@@ -62,11 +62,8 @@
         bio: userProfile.bio || "",
         dob: userProfile.dob || "",
         gender: userProfile.gender || "",
-<<<<<<< HEAD
         sexualOrientation: userProfile.sexualOrientation || userProfile.sexualOrientation || "",
-=======
-        sexualOrientation: userProfile.sexualOrientation || userProfile.sexo || "",
->>>>>>> 72dec0fc
+
         edu: userProfile.edu || "",
         drinking: userProfile.drinking || "",
         smoking: userProfile.smoking || "",
