/**
 * Import function triggers from their respective submodules:
 *
 * import {onCall} from "firebase-functions/v2/https";
 * import {onDocumentWritten} from "firebase-functions/v2/firestore";
 *
 * See a full list of supported triggers at https://firebase.google.com/docs/functions
 * Cloud Function triggered when a new connection is created in Firestore.
 * Sends an email notification to both users using SendGrid.
 *
 * @function
 * @param {functions.firestore.DocumentSnapshot} snap - The snapshot of the created connection document.
 * @param {functions.EventContext} context - The event context.
 * @returns {Promise<void>}
 */

import * as functions from "firebase-functions/v1";
import * as admin from "firebase-admin";
<<<<<<< HEAD
import Stripe from "stripe";
import express from "express";
import bodyParser from "body-parser";

=======
>>>>>>> 72dec0fc
admin.initializeApp();

const db = admin.firestore();

// Use v1 Firestore trigger from firebase-functions
export const notifyNewConnection = functions.firestore
  .document("connections/{connectionId}")
  .onCreate(async (snap, context) => {
    const connection = snap.data();
    if (
      !connection ||
      !connection.emails ||
      !Array.isArray(connection.emails)
    ) {
      console.log("No emails found in connection doc:", connection);
      return null;
    }

    // Remove duplicate emails and filter out empty strings
    const uniqueEmails = Array.from(new Set(connection.emails)).filter(Boolean);

    const mailPromises = uniqueEmails.map(async (email) => {
      const mailDoc = {
        to: email,
        from: "no-reply@travalpass.com",
        message: {
          subject: "You have a new connection!",
          text: `Hi, you have a new connection! Open the app to start chatting with your new Traval Buddy about your upcoming trips.`,
          html: `<p>Hi,</p>
                <p>You have a new connection!<br>
                <a href="https://travalpass.com/chat">Open the app to start chatting.</a></p>
                <hr>
                <h4>Safety Tips for Meeting Your Traval Buddy</h4>
                <ul>
                  <li>Always meet in a public place.</li>
                  <li>Tell a friend or family member where you're going.</li>
                  <li>Don't share sensitive personal information too soon.</li>
                  <li>Trust your instincts—if something feels off, leave.</li>
                  <li>Arrange your own transportation.</li>
                </ul>
                <p>Happy and safe travels!</p>`,
        },
      };

      try {
        const mailRef = await db.collection("mail").add(mailDoc);
        console.log(`Mail doc written for ${email} at mail/${mailRef.id}`);
      } catch (err) {
        console.error(`Failed to write mail doc for ${email}:`, err);
      }
    });

    await Promise.all(mailPromises);
    console.log(
      "All mail promises resolved for connectionId:",
      context.params.connectionId
    );
    return null;
  });

export const sendNewMessageNotification = functions.firestore
  .document("connections/{connectionId}/messages/{messageId}")
  .onCreate(async (snap: functions.firestore.DocumentSnapshot, context: functions.EventContext) => {
    const message = snap.data();
    const connectionId = context.params.connectionId;

    if (!message) {
      console.log("No message data found:", message);
      return null;
    }

    // Get the connection document to find both users
    const connectionRef = db.collection("connections").doc(connectionId);
    const connectionSnap = await connectionRef.get();
    const connection = connectionSnap.data();
    if (!connection || !connection.users || !Array.isArray(connection.users)) {
      console.log("No users found in connection doc:", connection);
      return null;
    }

    // Find the recipient UID (the user who is NOT the sender)
    const recipientUid = connection.users.find(
      (uid: string) => uid !== message.sender
    );
    if (!recipientUid) {
      console.log("No recipient found for message:", message);
      return null;
    }

    // Get the recipient's FCM token from their user profile
    const userDoc = await db.collection("users").doc(recipientUid).get();
    const userData = userDoc.data();
    
    console.log(`FCM Debug for user ${recipientUid}:`, {
      userExists: userDoc.exists,
      hasData: !!userData,
      hasFCMToken: !!(userData && userData.fcmToken),
      lastTokenUpdate: userData?.lastTokenUpdate,
      deviceInfo: userData?.deviceInfo?.platform,
      tokenValidated: userData?.tokenValidated
    });
    
    const fcmToken = userData && userData.fcmToken;

    if (fcmToken) {
      try {
        await admin.messaging().send({
          token: fcmToken,
          notification: {
            title: "New Message",
            body: message.text || "You have a new message!",
          },
          data: {
            connectionId,
          },
        });
        console.log(`Notification sent successfully to user ${recipientUid}`);
      } catch (error: any) {
        console.error(`Failed to send notification to user ${recipientUid}:`, error);
        
        // If the token is invalid, remove it from the user document
        if (error.code === 'messaging/invalid-registration-token' || 
            error.code === 'messaging/registration-token-not-registered') {
          console.log(`Removing invalid FCM token for user ${recipientUid}`);
          await db.collection("users").doc(recipientUid).update({
            fcmToken: admin.firestore.FieldValue.delete(),
            invalidTokenRemovedAt: admin.firestore.FieldValue.serverTimestamp(),
            lastTokenError: error.message
          });
        }
      }
    } else {
      console.log(`No FCM token found for user ${recipientUid}. User document exists: ${userDoc.exists}. Check if user has logged in recently and granted notification permissions.`);
    }

    return null;
  });

export const notifyFeedbackSubmission = functions.firestore
  .document("feedback/{feedbackId}")
  .onCreate(async (snap: functions.firestore.DocumentSnapshot, context: functions.EventContext) => {
    const feedback = snap.data();
    const feedbackId = context.params.feedbackId;

    console.log("=== FEEDBACK SUBMISSION DEBUG ===");
    console.log("Feedback ID:", feedbackId);
    console.log("Feedback data:", JSON.stringify(feedback, null, 2));

    if (!feedback) {
      console.log("❌ No feedback data found:", feedback);
      return null;
    }

    try {
      // Get user details if available
      let userData = null;
      if (feedback.userId && feedback.userId !== 'anonymous') {
        console.log("🔍 Fetching user data for:", feedback.userId);
        const userDoc = await db.collection("users").doc(feedback.userId).get();
        userData = userDoc.data() || {};
        console.log("👤 User data found:", !!userData, userData?.username);
      }

      // Format feedback type and severity
      const typeEmoji: { [key: string]: string } = {
        bug: "🐛",
        feature: "💡", 
        improvement: "⚡",
        general: "💭"
      };

      const severityColor: { [key: string]: string } = {
        critical: "#FF0000",
        high: "#FF6600", 
        medium: "#FFCC00",
        low: "#00CC00"
      };

      const priorityText = feedback.severity ? 
        `<span style="color: ${severityColor[feedback.severity as string]};">●</span> ${feedback.severity.toUpperCase()}` : 
        "Normal Priority";

      // Prepare email content
      const mailDoc = {
        to: "feedback@travalpass.com",
        from: "DuaneQHodges@gmail.com",
        replyTo: "no-reply@travalpass.com",
        message: {
          subject: `[BETA FEEDBACK] ${typeEmoji[feedback.type as string] || "📝"} ${feedback.title}`,
          text: `
            New Beta Feedback Received!
            
            Feedback ID: ${feedbackId}
            Type: ${feedback.type}
            ${feedback.severity ? `Severity: ${feedback.severity}` : ''}
            ${feedback.rating ? `Rating: ${feedback.rating}/5 stars` : ''}
            
            Title: ${feedback.title}
            Description: ${feedback.description}
            
            ${feedback.stepsToReproduce ? `Steps to Reproduce:\n${feedback.stepsToReproduce}\n` : ''}
            ${feedback.expectedBehavior ? `Expected Behavior:\n${feedback.expectedBehavior}\n` : ''}
            ${feedback.actualBehavior ? `Actual Behavior:\n${feedback.actualBehavior}\n` : ''}
            
            User Information:
            - User ID: ${feedback.userId || 'Anonymous'}
            - Username: ${userData?.username || 'N/A'}
            - Contact Email: ${feedback.userEmail || 'Not provided'}
            
            Technical Information:
            - Device: ${feedback.deviceInfo?.platform || 'Unknown'}
            - Browser: ${feedback.deviceInfo?.userAgent || 'Unknown'}
            - Screen: ${feedback.deviceInfo?.screenResolution || 'N/A'}
            - Page: ${feedback.deviceInfo?.url || 'N/A'}
            - App Version: ${feedback.version || 'Unknown'}
            - Online: ${feedback.deviceInfo?.online ? 'Yes' : 'No'}
            
            Submitted: ${new Date(feedback.createdAt?.toDate ? feedback.createdAt.toDate() : feedback.createdAt).toLocaleString()}
          `,
          html: `
            <div style="font-family: Arial, sans-serif; max-width: 600px; margin: 0 auto;">
              <div style="background: linear-gradient(135deg, #667eea 0%, #764ba2 100%); color: white; padding: 20px; border-radius: 8px 8px 0 0;">
                <h1 style="margin: 0; font-size: 24px;">${typeEmoji[feedback.type as string] || "📝"} New Beta Feedback</h1>
                <p style="margin: 5px 0 0 0; opacity: 0.9;">${priorityText}</p>
              </div>
              
              <div style="background: white; padding: 20px; border: 1px solid #e0e0e0; border-radius: 0 0 8px 8px;">
                <div style="background: #f5f5f5; padding: 15px; border-radius: 6px; margin-bottom: 20px;">
                  <h2 style="margin: 0 0 10px 0; color: #333;">${feedback.title}</h2>
                  <p style="margin: 0; color: #666; white-space: pre-wrap;">${feedback.description}</p>
                  ${feedback.rating ? `<div style="margin-top: 10px;">Rating: ${'⭐'.repeat(feedback.rating)} (${feedback.rating}/5)</div>` : ''}
                </div>

                ${feedback.stepsToReproduce ? `
                  <div style="margin-bottom: 15px;">
                    <h3 style="color: #d32f2f; margin: 0 0 5px 0;">Steps to Reproduce:</h3>
                    <pre style="background: #ffebee; padding: 10px; border-radius: 4px; white-space: pre-wrap; font-family: monospace; font-size: 12px;">${feedback.stepsToReproduce}</pre>
                  </div>
                ` : ''}

                ${feedback.expectedBehavior ? `
                  <div style="margin-bottom: 15px;">
                    <h3 style="color: #2e7d32; margin: 0 0 5px 0;">Expected Behavior:</h3>
                    <p style="background: #e8f5e8; padding: 10px; border-radius: 4px; margin: 0;">${feedback.expectedBehavior}</p>
                  </div>
                ` : ''}

                ${feedback.actualBehavior ? `
                  <div style="margin-bottom: 15px;">
                    <h3 style="color: #f57c00; margin: 0 0 5px 0;">Actual Behavior:</h3>
                    <p style="background: #fff3e0; padding: 10px; border-radius: 4px; margin: 0;">${feedback.actualBehavior}</p>
                  </div>
                ` : ''}

                <div style="display: flex; gap: 20px; margin-top: 20px;">
                  <div style="flex: 1;">
                    <h3 style="margin: 0 0 10px 0; color: #333;">User Info</h3>
                    <ul style="margin: 0; padding-left: 20px; color: #666;">
                      <li>ID: ${feedback.userId || 'Anonymous'}</li>
                      <li>Username: ${userData?.username || 'N/A'}</li>
                      <li>Email: ${feedback.userEmail || 'Not provided'}</li>
                    </ul>
                  </div>
                  
                  <div style="flex: 1;">
                    <h3 style="margin: 0 0 10px 0; color: #333;">Technical Info</h3>
                    <ul style="margin: 0; padding-left: 20px; color: #666; font-size: 12px;">
                      <li>Device: ${feedback.deviceInfo?.platform || 'Unknown'}</li>
                      <li>Screen: ${feedback.deviceInfo?.screenResolution || 'N/A'}</li>
                      <li>Version: ${feedback.version || 'Unknown'}</li>
                      <li>Online: ${feedback.deviceInfo?.online ? 'Yes' : 'No'}</li>
                    </ul>
                  </div>
                </div>

                <div style="margin-top: 20px; padding-top: 15px; border-top: 1px solid #e0e0e0; font-size: 12px; color: #999;">
                  <p><strong>Page:</strong> ${feedback.deviceInfo?.url || 'N/A'}</p>
                  <p><strong>User Agent:</strong> ${feedback.deviceInfo?.userAgent || 'Unknown'}</p>
                  <p><strong>Submitted:</strong> ${new Date(feedback.createdAt?.toDate ? feedback.createdAt.toDate() : feedback.createdAt).toLocaleString()}</p>
                </div>

                <div style="text-align: center; margin-top: 20px;">
                  <a href="https://console.firebase.google.com/project/mundo1-dev/firestore/data/feedback/${feedbackId}" 
                     style="display: inline-block; background: #1976d2; color: white; padding: 10px 20px; text-decoration: none; border-radius: 4px;">
                    View in Firebase Console
                  </a>
                </div>
              </div>
            </div>
          `,
        },
      };

      console.log("📧 Preparing to send email to:", mailDoc.to);
      console.log("📧 Email subject:", mailDoc.message.subject);
      console.log("📧 Email from:", mailDoc.from);

      // Send the email using the "mail" collection
      const mailRef = await db.collection("mail").add(mailDoc);
      console.log(`✅ Mail document created successfully: mail/${mailRef.id}`);

      // Check if the mail document was actually created
      const createdMailDoc = await mailRef.get();
      console.log("📄 Mail document exists:", createdMailDoc.exists);
      console.log("📄 Mail document data:", JSON.stringify(createdMailDoc.data(), null, 2));

      // Update the feedback document to mark the email as sent
      await db.collection("feedback").doc(feedbackId).update({
        emailSent: true,
        emailSentTimestamp: admin.firestore.FieldValue.serverTimestamp(),
        mailDocumentId: mailRef.id, // Add this for debugging
      });

      console.log("✅ Feedback document updated successfully");
      console.log("=== END FEEDBACK SUBMISSION DEBUG ===");

      return null;
    } catch (err) {
      console.error("❌ Error sending feedback notification email:", err);
      console.error("❌ Error details:", JSON.stringify(err, null, 2));
      
      // Type guard for error handling
      const errorMessage = err instanceof Error ? err.message : String(err);
      
      // Update feedback document with error info
      await db.collection("feedback").doc(feedbackId).update({
        emailSent: false,
        emailError: errorMessage,
        emailErrorTimestamp: admin.firestore.FieldValue.serverTimestamp(),
      });
      
      return null;
    }
  });

export const notifyViolationReport = functions.firestore
  .document("violations/{violationId}")
  .onCreate(async (snap: functions.firestore.DocumentSnapshot, context: functions.EventContext) => {
    const violation = snap.data();
    const violationId = context.params.violationId;

    if (!violation) {
      console.log("No violation data found:", violation);
      return null;
    }

    try {
      // Get reported user details
      const reportedUserDoc = await db
        .collection("users")
        .doc(violation.reportedUserId)
        .get();
      const reportedUserData = reportedUserDoc.data() || {};

      // Get reporting user details
      const reportingUserDoc = await db
        .collection("users")
        .doc(violation.reportedByUserId)
        .get();
      const reportingUserData = reportingUserDoc.data() || {};

      // Format reason to be more readable
      const formattedReason = violation.reason
        .replace(/_/g, " ")
        .replace(/\b\w/g, (char: string) => char.toUpperCase());

      // Prepare email content
      const mailDoc = {
        to: "violations@travalpass.com",
        from: "no-reply@travalpass.com",
        message: {
          subject: `[VIOLATION REPORT] ${formattedReason}`,
          text: `
            A new user violation has been reported.
            
            Report ID: ${violationId}
            Reason: ${formattedReason}
            Description: ${violation.description || "No description provided"}
            
            Reported User:
            - User ID: ${violation.reportedUserId}
            - Username: ${reportedUserData.username || "N/A"}
            - Email: ${reportedUserData.email || "N/A"}
            
            Reported By:
            - User ID: ${violation.reportedByUserId}
            - Username: ${reportingUserData.username || "N/A"}
            - Email: ${reportingUserData.email || "N/A"}
            
            Timestamp: ${new Date(
              violation.timestamp?._seconds * 1000
            ).toISOString() || new Date().toISOString()}
          `,
          html: `
            <h1>User Violation Report</h1>
            <p><strong>Report ID:</strong> ${violationId}</p>
            <p><strong>Reason:</strong> ${formattedReason}</p>
            <p><strong>Description:</strong> ${
              violation.description || "<em>No description provided</em>"
            }</p>
            
            <h2>Reported User</h2>
            <ul>
              <li><strong>User ID:</strong> ${violation.reportedUserId}</li>
              <li><strong>Username:</strong> ${reportedUserData.username || "N/A"}</li>
              <li><strong>Email:</strong> ${reportedUserData.email || "N/A"}</li>
            </ul>
            
            <h2>Reported By</h2>
            <ul>
              <li><strong>User ID:</strong> ${violation.reportedByUserId}</li>
              <li><strong>Username:</strong> ${reportingUserData.username || "N/A"}</li>
              <li><strong>Email:</strong> ${reportingUserData.email || "N/A"}</li>
            </ul>
            
            <p><strong>Timestamp:</strong> ${new Date(
              violation.timestamp?._seconds * 1000
            ).toLocaleString() || new Date().toLocaleString()}</p>
            
            <hr>
            <p><em>This is an automated message from the Travalpass system. Please investigate this violation report at your earliest convenience.</em></p>
            <p><a href="https://console.firebase.google.com/project/YOUR_PROJECT_ID/firestore/data/violations/${violationId}">View in Firebase Console</a></p>
          `,
        },
      };

      // Send the email using the "mail" collection (for SendGrid or similar)
      const mailRef = await db.collection("mail").add(mailDoc);
      console.log(`Violation report email sent, mail/${mailRef.id}`);
<<<<<<< HEAD

      // Update the violation document to mark the email as sent
      await db.collection("violations").doc(violationId).update({
        emailSent: true,
        emailSentTimestamp: admin.firestore.FieldValue.serverTimestamp(),
      });

      return null;
    } catch (err) {
      console.error("Error sending violation report email:", err);
      return null;
    }
  });

const stripe = new Stripe(process.env.STRIPE_SECRET_KEY as string,, { apiVersion: "2025-06-30.basil" });

const app = express();

// Stripe requires the raw body to validate the signature
app.use(bodyParser.raw({ type: "application/json" }));

app.post("/", async (req: any, res: any) => {
  const sig = req.headers["stripe-signature"];
  let event: Stripe.Event;

  try {
    event = stripe.webhooks.constructEvent(
      req.body,
      sig as string,
      ""
    );
  } catch (err: any) {
    console.error("Webhook signature verification failed.", err.message);
    return res.status(400).send(`Webhook Error: ${err.message}`);
  }

  // Handle the event
  if (event.type === "checkout.session.completed") {
    const session = event.data.object as Stripe.Checkout.Session;
    const email = session.customer_email;

    if (email) {
      // Find user by email and set subscriptionType = 'premium'
      const usersRef = db.collection("users");
      const snapshot = await usersRef.where("email", "==", email).get();
      snapshot.forEach(doc => {
        doc.ref.update({ subscriptionType: "premium" });
      });
    }
  }

  if (event.type === "customer.subscription.deleted") {
    // You may need to look up the user by customer ID or email
    // Example: const customerId = event.data.object.customer;
    // ...find user and set subscriptionType: 'free'
  }

  res.json({ received: true });
});

// Export the function
export const stripeWebhook = functions.https.onRequest(app);
=======

      // Update the violation document to mark the email as sent
      await db.collection("violations").doc(violationId).update({
        emailSent: true,
        emailSentTimestamp: admin.firestore.FieldValue.serverTimestamp(),
      });

      return null;
    } catch (err) {
      console.error("Error sending violation report email:", err);
      return null;
    }
  });
>>>>>>> 72dec0fc
<|MERGE_RESOLUTION|>--- conflicted
+++ resolved
@@ -16,13 +16,10 @@
 
 import * as functions from "firebase-functions/v1";
 import * as admin from "firebase-admin";
-<<<<<<< HEAD
 import Stripe from "stripe";
 import express from "express";
 import bodyParser from "body-parser";
 
-=======
->>>>>>> 72dec0fc
 admin.initializeApp();
 
 const db = admin.firestore();
@@ -452,7 +449,6 @@
       // Send the email using the "mail" collection (for SendGrid or similar)
       const mailRef = await db.collection("mail").add(mailDoc);
       console.log(`Violation report email sent, mail/${mailRef.id}`);
-<<<<<<< HEAD
 
       // Update the violation document to mark the email as sent
       await db.collection("violations").doc(violationId).update({
@@ -515,7 +511,6 @@
 
 // Export the function
 export const stripeWebhook = functions.https.onRequest(app);
-=======
 
       // Update the violation document to mark the email as sent
       await db.collection("violations").doc(violationId).update({
@@ -528,5 +523,4 @@
       console.error("Error sending violation report email:", err);
       return null;
     }
-  });
->>>>>>> 72dec0fc
+  });